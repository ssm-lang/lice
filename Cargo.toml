--- conflicted
+++ resolved
@@ -1,16 +1,10 @@
 [workspace]
 resolver = "2"
 members = [
-<<<<<<< HEAD
-    "lice",
-    "lice-scope",
-    "lice-macros",
-    "lice-egraph",
-=======
   "lice",
   "lice-scope",
   "lice-macros",
->>>>>>> 53f726de
+  "lice-egraph",
 ]
 
 [workspace.package]
